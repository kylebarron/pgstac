#![deny(
    elided_lifetimes_in_paths,
    explicit_outlives_requirements,
    keyword_idents,
    macro_use_extern_crate,
    meta_variable_misuse,
    missing_abi,
    missing_debug_implementations,
    non_ascii_idents,
    noop_method_call,
    pointer_structural_match,
    single_use_lifetimes,
    trivial_casts,
    trivial_numeric_casts,
    unreachable_pub,
    unused_crate_dependencies,
    unused_extern_crates,
    unused_import_braces,
    unused_lifetimes,
    unused_qualifications,
    unused_results
)]

use anyhow::anyhow;
use pyo3::pybacked::PyBackedStr;
use pyo3::{
    prelude::*,
    types::{PyDict, PyList},
};

const MAGIC_MARKER: &str = "𒍟※";

#[pyfunction]
fn hydrate<'py>(
    base: &'py Bound<'py, PyAny>,
    item: &'py Bound<'py, PyAny>,
) -> PyResult<&'py Bound<'py, PyAny>> {
    hydrate_any(base, item)
}

fn hydrate_any<'py>(
    base: &'py Bound<'py, PyAny>,
    item: &'py Bound<'py, PyAny>,
) -> PyResult<&'py Bound<'py, PyAny>> {
    if let Ok(item) = item.downcast::<PyDict>() {
        if let Ok(base) = base.downcast::<PyDict>() {
<<<<<<< HEAD
            let result = hydrate_dict(base, item);
            Ok(result?.as_any())
            // todo!()
            //  .map(|item| item.into())
=======
            hydrate_dict(base, item).map(|item| item.into())
        } else if base.is_none() {
            Ok(item)
>>>>>>> 35a4d1ce
        } else {
            Err(anyhow!("type mismatch").into())
        }
    } else if let Ok(item) = item.downcast::<PyList>() {
        if let Ok(base) = base.downcast::<PyList>() {
<<<<<<< HEAD
            let result = hydrate_list(base, item)?;
            Ok(result.as_any())
            // .map(|item| item.into())
=======
            hydrate_list(base, item).map(|item| item.into())
        } else if base.is_none() {
            Ok(item)
>>>>>>> 35a4d1ce
        } else {
            Err(anyhow!("type mismatch").into())
        }
    } else {
        Ok(item)
    }
}

fn hydrate_list<'py>(
    base: &'py Bound<'py, PyList>,
    item: &'py Bound<'py, PyList>,
) -> PyResult<&'py Bound<'py, PyList>> {
    for i in 0..item.len() {
        if i >= base.len() {
            return Ok(item);
        } else {
            item.set_item(i, hydrate(&base.get_item(i)?, &item.get_item(i)?)?)?;
        }
    }
    Ok(item)
}

fn hydrate_dict<'py>(
    base: &'py Bound<'py, PyDict>,
    item: &'py Bound<'py, PyDict>,
) -> PyResult<&'py Bound<'py, PyDict>> {
    for (key, base_value) in base {
        if let Some(item_value) = item.get_item(&key)? {
            if item_value
                .extract::<PyBackedStr>()
                .ok()
                .map(|s| <PyBackedStr as AsRef<str>>::as_ref(&s) == MAGIC_MARKER)
                .unwrap_or(false)
            {
                item.del_item(key)?;
            } else {
                item.set_item(&key, hydrate(&base_value, &item_value)?)?;
            }
        } else {
            item.set_item(key, base_value)?;
        }
    }
    Ok(item)
}

#[pymodule]
fn pgstacrs(_py: Python<'_>, m: &Bound<'_, PyModule>) -> PyResult<()> {
    m.add_function(wrap_pyfunction!(crate::hydrate, m)?)?;
    Ok(())
}<|MERGE_RESOLUTION|>--- conflicted
+++ resolved
@@ -44,30 +44,17 @@
 ) -> PyResult<&'py Bound<'py, PyAny>> {
     if let Ok(item) = item.downcast::<PyDict>() {
         if let Ok(base) = base.downcast::<PyDict>() {
-<<<<<<< HEAD
-            let result = hydrate_dict(base, item);
-            Ok(result?.as_any())
-            // todo!()
-            //  .map(|item| item.into())
-=======
-            hydrate_dict(base, item).map(|item| item.into())
+            Ok(hydrate_dict(base, item)?.as_any())
         } else if base.is_none() {
             Ok(item)
->>>>>>> 35a4d1ce
         } else {
             Err(anyhow!("type mismatch").into())
         }
     } else if let Ok(item) = item.downcast::<PyList>() {
         if let Ok(base) = base.downcast::<PyList>() {
-<<<<<<< HEAD
-            let result = hydrate_list(base, item)?;
-            Ok(result.as_any())
-            // .map(|item| item.into())
-=======
-            hydrate_list(base, item).map(|item| item.into())
+            Ok(hydrate_list(base, item)?.as_any())
         } else if base.is_none() {
             Ok(item)
->>>>>>> 35a4d1ce
         } else {
             Err(anyhow!("type mismatch").into())
         }
